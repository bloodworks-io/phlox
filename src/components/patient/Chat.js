import {
    Box,
    Flex,
    IconButton,
    Text,
    Tooltip,
    Input,
    Spinner,
    Button,
    HStack,
    Collapse,
    VStack,
} from "@chakra-ui/react";
import {
    CloseIcon,
    ArrowUpIcon,
    QuestionIcon,
    ChatIcon,
    ChevronDownIcon,
    ChevronUpIcon,
} from "@chakra-ui/icons";
import { useEffect, useRef, useState } from "react";
import styled from "@emotion/styled";
import { keyframes } from "@emotion/react";

const loadingGradient = keyframes`
  0% {
    background-position: 0% 50%;
  }
  50% {
    background-position: 100% 50%;
  }
  100% {
    background-position: 0% 50%;
  }
`;

// Updated animation that emerges from button position
const emergeFromButton = keyframes`
  from {
    transform: scale(0.5) translateY(60px);
    opacity: 0;
    transform-origin: bottom right;
  }
  to {
    transform: scale(1) translateY(0);
    opacity: 1;
    transform-origin: bottom right;
  }
`;

const slideUp = keyframes`
  from {
    transform: translateY(20px);
    opacity: 0;
  }
  to {
    transform: translateY(0);
    opacity: 1;
  }
`;

const LoadingBox = styled(Box)`
    position: relative;
    overflow: hidden;

    &::after {
        content: "";
        position: absolute;
        top: 0;
        left: 0;
        right: 0;
        bottom: 0;
        background: linear-gradient(
            90deg,
            rgba(255, 255, 255, 0) 0%,
            rgba(255, 255, 255, 0.4) 50%,
            rgba(255, 255, 255, 0) 100%
        );
        animation: ${loadingGradient} 1.5s ease-in-out infinite;
        background-size: 200% 100%;
    }
`;

const AnimatedHStack = styled(HStack)`
    animation: ${slideUp} 0.5s ease-out forwards;
`;

<<<<<<< HEAD
// Function to parse message content with <think> tags
const parseMessageContent = (content) => {
    const thinkRegex = /<think>(.*?)<\/think>/s; // 's' flag allows '.' to match newlines
    const match = content.match(thinkRegex);

    // If we have a complete <think></think> tag, parse it normally
    if (match) {
        const thinkContent = match[1].trim();
        const parts = content.split(match[0]); // Split by the full <think>...</think> block
        const beforeContent = parts[0].trim();
        const afterContent = parts.slice(1).join(match[0]).trim(); // Join back in case of multiple (though we handle first)

        return {
            hasThinkTag: true,
            beforeContent,
            thinkContent,
            afterContent,
        };
    }

    // Check for an unclosed <think> tag during streaming
    const openThinkMatch = content.match(/<think>(.*?)$/s);
    if (openThinkMatch) {
        // We have an opening <think> tag without a closing one yet (during streaming)
        const beforeContent = content.split("<think>")[0].trim();
        const partialThinkContent = openThinkMatch[1].trim();

        return {
            hasThinkTag: true,
            beforeContent,
            thinkContent: partialThinkContent,
            afterContent: "", // No after content yet as the tag isn't closed
            isPartialThinking: true, // Flag to indicate streaming status
        };
    }

    return {
        hasThinkTag: false,
        content, // Return original content if no tag
    };
};
=======
const AnimatedChatPanel = styled(Box)`
    animation: ${emergeFromButton} 0.3s cubic-bezier(0.18, 0.89, 0.32, 1.28)
        forwards;
    transform-origin: bottom right;
`;
>>>>>>> d03121ec

const Chat = ({
    chatExpanded,
    setChatExpanded,
    chatLoading,
    messages,
    setMessages,
    userInput,
    setUserInput,
    handleChat,
    showSuggestions,
    setShowSuggestions,
    rawTranscription,
    currentTemplate,
    patientData,
    patientId,
    onChatToggle,
}) => {
    const [dimensions, setDimensions] = useState({ width: 600, height: 400 });
    const messagesEndRef = useRef(null);
    const resizerRef = useRef(null);
    const chatButtonRef = useRef(null);
    const [showTooltip, setShowTooltip] = useState(null);
    const [userSettings, setUserSettings] = useState(null);
    const isTemplateLoaded = currentTemplate?.fields !== undefined;

    const filteredMessages = messages.filter(
        (message) => message.role !== "system",
    );

<<<<<<< HEAD
    // Function to toggle thinking visibility for a specific message
    const toggleThinkingVisibility = (messageIndex) => {
        setMessages((prevMessages) =>
            prevMessages.map((msg, idx) => {
                // Find the correct message in the full messages array
                if (idx === messageIndex) {
                    return {
                        ...msg,
                        // Toggle the state, default to false if undefined
                        isThinkingExpanded: !(msg.isThinkingExpanded ?? false),
                    };
                }
                return msg;
            }),
        );
=======
    const toggleChat = () => {
        const newState = !chatExpanded;
        setChatExpanded(newState); // This only updates local state

        // Call parent toggle handler to ensure proper coordination
        if (onChatToggle) onChatToggle(newState);
>>>>>>> d03121ec
    };

    useEffect(() => {
        const fetchUserSettings = async () => {
            try {
                const response = await fetch("/api/config/user");
                if (!response.ok)
                    throw new Error("Failed to fetch user settings");
                const data = await response.json();
                setUserSettings(data);
            } catch (error) {
                console.error("Error fetching user settings:", error);
            }
        };
        fetchUserSettings();
    }, []);

    useEffect(() => {
        if (messagesEndRef.current) {
            messagesEndRef.current.scrollIntoView({ behavior: "smooth" });
        }
    }, [messages]);

    useEffect(() => {
        setMessages([]);
        setUserInput("");
        setShowSuggestions(true); // Reset suggestions flag
    }, [patientId, setMessages, setUserInput, setShowSuggestions]);

    const handleSendMessage = async (message) => {
        if (message.trim()) {
            handleChat(
                message,
                messages,
                patientData,
                currentTemplate,
                rawTranscription,
            );
            setUserInput("");
            setShowSuggestions(false);
        }
    };

    const handleMouseDown = (e) => {
        e.preventDefault();
        window.addEventListener("mousemove", handleMouseMove);
        window.addEventListener("mouseup", handleMouseUp);
    };

    const handleMouseMove = (e) => {
        setDimensions((prev) => ({
            width: Math.max(
<<<<<<< HEAD
                350, // Minimum width
=======
                400,
>>>>>>> d03121ec
                prev.width -
                    (e.clientX -
                        resizerRef.current.getBoundingClientRect().left),
            ),
            height: Math.max(
<<<<<<< HEAD
                300, // Minimum height
=======
                300,
>>>>>>> d03121ec
                prev.height -
                    (e.clientY -
                        resizerRef.current.getBoundingClientRect().top),
            ),
        }));
    };

    const handleMouseUp = () => {
        window.removeEventListener("mousemove", handleMouseMove);
        window.removeEventListener("mouseup", handleMouseUp);
    };

    // Show quick chat buttons only when we have messages and not showing suggestions in main area
    const shouldShowQuickChatButtons =
        filteredMessages.length > 0 &&
        userSettings &&
        (!showSuggestions || filteredMessages.length > 0);

    return (
        <Box
            position="fixed"
            bottom="20px"
            right="20px"
            zIndex="1000"
            className="hover-chat-box"
        >
            {/* Always render the button for toggling */}
            <IconButton
                icon={<ChatIcon boxSize="1.5em" />}
                colorScheme="purple"
                onClick={toggleChat}
                aria-label={chatExpanded ? "Close Chat" : "Open Chat"}
                borderRadius="full"
                size="lg"
                bg={chatExpanded ? "#b096d3" : "#c4a7e7"} // Darker when active
                className={`chat-icon ${chatExpanded ? "chat-icon-active" : ""}`}
                boxShadow={
                    chatExpanded ? "0 0 10px rgba(196, 167, 231, 0.6)" : "md"
                }
                width="3em"
                height="3em"
                fontSize="2xl"
                ref={chatButtonRef}
                _hover={{
                    bg: chatExpanded ? "#a085c2" : "#b096d3",
                    transform: "scale(1.05)",
                }}
                transition="all 0.2s ease-in-out"
            />

            {chatExpanded && (
                <AnimatedChatPanel
                    position="absolute"
                    bottom="80px" // Position above the button
                    right="0px"
                    width={`${dimensions.width}px`}
                    height={`${dimensions.height - 24}px`}
                    borderRadius="xl"
                    boxShadow="md"
                    overflow="hidden"
<<<<<<< HEAD
                    position="relative"
                    className="chat-panel"
                    display="flex"
                    flexDirection="column"
=======
                    className="floating-panel"
>>>>>>> d03121ec
                >
                    {/* Header */}
                    <Flex
                        align="center"
                        justify="space-between"
                        p="3"
                        borderBottomWidth="1px"
                        borderColor="inherit"
                        className="chat-header"
                    >
<<<<<<< HEAD
                        <Text fontWeight="bold">Chat With Phlox</Text>
                        <IconButton
                            icon={<CloseIcon />}
                            onClick={() => setChatExpanded(false)}
                            aria-label="Close chat"
                            variant="ghost"
                            size="sm"
                            className="collapse-toggle"
                        />
                    </Flex>

                    {/* Messages Area */}
                    <Box flex="1" overflowY="auto" p="4" className="chat-main">
                        {messages.map((message, index) => {
                            // Skip system messages for rendering
                            if (message.role === "system") return null;

                            // Parse the content for <think> tags
                            const parsed = parseMessageContent(
                                message.content || "",
                            );
                            // Determine if the 'Thinking' section is expanded for this message
                            const isThinkingExpanded =
                                message.isThinkingExpanded ?? false;

                            return (
=======
                        {/* Header */}
                        <Flex align="center" justify="space-between" p="4">
                            <Text>Chat With Phlox</Text>
                            <IconButton
                                icon={<CloseIcon />}
                                onClick={toggleChat}
                                aria-label="Close chat"
                                variant="outline"
                                size="sm"
                                className="collapse-toggle"
                            />
                        </Flex>

                        {/* Messages Area */}
                        <Box
                            flex="1"
                            overflowY="auto"
                            p="4"
                            borderRadius="sm"
                            className="floating-main"
                        >
                            {filteredMessages.map((message, index) => (
>>>>>>> d03121ec
                                <Flex
                                    key={`${index}-${message.role}-${parsed.hasThinkTag}`}
                                    justify={
                                        message.role === "assistant"
                                            ? "flex-start"
                                            : "flex-end"
                                    }
                                    mb="3"
                                >
                                    <Box
                                        className={`message-box ${message.role}`}
                                        px="3"
                                        py="2"
                                        maxWidth="85%"
                                        fontSize="sm"
                                        position="relative"
                                    >
                                        {message.loading ? (
                                            <Spinner size="sm" mt="1" />
                                        ) : (
                                            <VStack
                                                align="start"
                                                spacing={1}
                                                width="100%"
                                            >
                                                {/* Render content before <think> tag */}
                                                {parsed.hasThinkTag &&
                                                    parsed.beforeContent && (
                                                        <Text whiteSpace="pre-wrap">
                                                            {
                                                                parsed.beforeContent
                                                            }
                                                        </Text>
                                                    )}

                                                {/* Handle Thinking block */}
                                                {parsed.hasThinkTag && (
                                                    <Box width="100%" my={1}>
                                                        <Flex
                                                            align="center"
                                                            onClick={() =>
                                                                toggleThinkingVisibility(
                                                                    index,
                                                                )
                                                            }
                                                            cursor="pointer"
                                                            className="thinking-toggle"
                                                            p={1}
                                                            borderRadius="sm"
                                                        >
                                                            <Text mr="2">
                                                                Thinking{" "}
                                                                {parsed.isPartialThinking
                                                                    ? "..."
                                                                    : ""}
                                                            </Text>
                                                            <IconButton
                                                                aria-label={
                                                                    isThinkingExpanded
                                                                        ? "Collapse thinking"
                                                                        : "Expand thinking"
                                                                }
                                                                icon={
                                                                    isThinkingExpanded ? (
                                                                        <ChevronUpIcon />
                                                                    ) : (
                                                                        <ChevronDownIcon />
                                                                    )
                                                                }
                                                                variant="outline"
                                                                size="10"
                                                                mr="2"
                                                                className="collapse-toggle"
                                                            />
                                                        </Flex>
                                                        <Collapse
                                                            in={
                                                                isThinkingExpanded
                                                            }
                                                            animateOpacity
                                                        >
                                                            <Box
                                                                className="thinking-block"
                                                                mt={2}
                                                                p={3}
                                                                borderLeftWidth="3px"
                                                                borderColor="blue.300"
                                                            >
                                                                <Text whiteSpace="pre-wrap">
                                                                    {
                                                                        parsed.thinkContent
                                                                    }
                                                                </Text>
                                                            </Box>
                                                        </Collapse>
                                                    </Box>
                                                )}

                                                {/* Render content after <think> tag or full content if no tag */}
                                                <Text whiteSpace="pre-wrap">
                                                    {parsed.hasThinkTag
                                                        ? parsed.afterContent
                                                        : parsed.content}
                                                </Text>

                                                {/* Render context links */}
                                                {message.role === "assistant" &&
                                                    message.context && (
                                                        <HStack
                                                            wrap="wrap"
                                                            spacing={1}
                                                            mt={1}
                                                        >
                                                            {Object.keys(
                                                                message.context,
                                                            ).map((key) => (
                                                                <Tooltip
                                                                    key={`${index}-context-${key}`}
                                                                    label={
                                                                        message
                                                                            .context[
                                                                            key
                                                                        ]
                                                                    }
                                                                    placement="top"
                                                                    hasArrow
                                                                    fontSize="xs"
                                                                    maxWidth="400px"
                                                                    shouldWrapChildren
                                                                    bg="gray.700"
                                                                    color="white"
                                                                >
                                                                    <Text
                                                                        as="span"
                                                                        color="blue.500"
                                                                        cursor="pointer"
                                                                        fontSize="xs"
                                                                        _hover={{
                                                                            textDecoration:
                                                                                "underline",
                                                                        }}
                                                                    >
                                                                        [{key}]
                                                                    </Text>
                                                                </Tooltip>
                                                            ))}
                                                        </HStack>
                                                    )}
                                            </VStack>
                                        )}
                                    </Box>
                                </Flex>
                            );
                        })}

                        {/* Chat suggestions - only show when no non-system messages exist */}
                        {showSuggestions &&
                            filteredMessages.length === 0 &&
                            userSettings && (
                                <Flex
                                    justify="center"
                                    align="center"
                                    flexWrap="wrap"
                                    h="80%"
                                    flexDirection="column"
                                >
                                    <Flex wrap="wrap" justify="center">
                                        {[1, 2, 3].map((num) => {
                                            const title =
                                                userSettings[
                                                    `quick_chat_${num}_title`
                                                ];
                                            const prompt =
                                                userSettings[
                                                    `quick_chat_${num}_prompt`
                                                ];
                                            if (!title || !prompt) return null;
                                            return (
                                                <Button
                                                    key={num}
                                                    leftIcon={<QuestionIcon />}
                                                    m="1.5"
                                                    size="md"
                                                    onClick={() =>
                                                        handleSendMessage(
                                                            prompt,
                                                        )
                                                    }
                                                    className="chat-suggestions"
                                                    variant="outline"
                                                >
                                                    {title}
                                                </Button>
                                            );
                                        })}
                                    </Flex>
                                </Flex>
                            )}

                        <div ref={messagesEndRef} />
                    </Box>

                    {/* Input Area */}
                    <Box p="3" borderTopWidth="1px" borderColor="inherit">
                        {/* Quick chat buttons row - only show after messages have been sent */}
                        {shouldShowQuickChatButtons && (
                            <AnimatedHStack
                                spacing="2"
                                mb="2"
                                justifyContent="space-between"
                                width="100%"
                            >
                                {[1, 2, 3].map((num) => {
                                    const title =
                                        userSettings[`quick_chat_${num}_title`];
                                    const prompt =
                                        userSettings[
                                            `quick_chat_${num}_prompt`
                                        ];
                                    if (!title || !prompt) return null;
                                    const showButtonTooltip = title.length > 25;

                                    return (
                                        <Tooltip
                                            key={num}
                                            label={title}
                                            placement="top"
                                            isDisabled={!showButtonTooltip}
                                            hasArrow
                                            fontSize="xs"
                                        >
                                            <Button
                                                leftIcon={<QuestionIcon />}
                                                size="sm"
                                                variant="outline"
                                                onClick={() =>
                                                    handleSendMessage(prompt)
                                                }
                                                className="quick-chat-buttons-collapsed"
                                                flex="1"
                                                minWidth="0"
                                            >
                                                <Box
                                                    className="quick-chat-buttons-text"
                                                    as="span"
                                                    overflow="hidden"
                                                    textOverflow="ellipsis"
                                                    whiteSpace="nowrap"
                                                    display="block"
                                                    textAlign="left"
                                                >
                                                    {title}
                                                </Box>
                                            </Button>
                                        </Tooltip>
                                    );
                                })}
                            </AnimatedHStack>
                        )}

                        <Flex mb="2">
                            <Input
                                placeholder="Ask Phlox anything..."
                                value={userInput}
                                onChange={(e) => setUserInput(e.target.value)}
                                onKeyPress={(e) =>
                                    e.key === "Enter" &&
                                    !e.shiftKey &&
                                    (e.preventDefault(),
                                    handleSendMessage(userInput))
                                }
                                mr="2"
                                size="sm"
                            />
                            <IconButton
                                icon={<ArrowUpIcon />}
                                onClick={() => handleSendMessage(userInput)}
                                isDisabled={!userInput.trim() || chatLoading}
                                isLoading={chatLoading}
                                colorScheme="purple"
                                borderRadius="full"
                                size="sm"
                                aria-label="Send Message"
                            />
                        </Flex>

                        {/* Disclaimer */}
                        <Text textAlign="center" fontSize="xs" color="gray.500">
                            Phlox may make mistakes. Always verify critical
                            information.
                        </Text>
                    </Box>

                    {/* Resizer */}
                    <Box
                        ref={resizerRef}
                        position="absolute"
                        top="0"
                        left="0"
                        width="15px"
                        height="15px"
                        cursor="nwse-resize"
                        onMouseDown={handleMouseDown}
                        zIndex={1}
                    />
                </AnimatedChatPanel>
            )}
        </Box>
    );
};

export default Chat;<|MERGE_RESOLUTION|>--- conflicted
+++ resolved
@@ -86,7 +86,12 @@
     animation: ${slideUp} 0.5s ease-out forwards;
 `;
 
-<<<<<<< HEAD
+const AnimatedChatPanel = styled(Box)`
+    animation: ${emergeFromButton} 0.3s cubic-bezier(0.18, 0.89, 0.32, 1.28)
+        forwards;
+    transform-origin: bottom right;
+`;
+
 // Function to parse message content with <think> tags
 const parseMessageContent = (content) => {
     const thinkRegex = /<think>(.*?)<\/think>/s; // 's' flag allows '.' to match newlines
@@ -128,13 +133,6 @@
         content, // Return original content if no tag
     };
 };
-=======
-const AnimatedChatPanel = styled(Box)`
-    animation: ${emergeFromButton} 0.3s cubic-bezier(0.18, 0.89, 0.32, 1.28)
-        forwards;
-    transform-origin: bottom right;
-`;
->>>>>>> d03121ec
 
 const Chat = ({
     chatExpanded,
@@ -165,7 +163,14 @@
         (message) => message.role !== "system",
     );
 
-<<<<<<< HEAD
+    const toggleChat = () => {
+        const newState = !chatExpanded;
+        setChatExpanded(newState); // This only updates local state
+
+        // Call parent toggle handler to ensure proper coordination
+        if (onChatToggle) onChatToggle(newState);
+    };
+
     // Function to toggle thinking visibility for a specific message
     const toggleThinkingVisibility = (messageIndex) => {
         setMessages((prevMessages) =>
@@ -181,14 +186,6 @@
                 return msg;
             }),
         );
-=======
-    const toggleChat = () => {
-        const newState = !chatExpanded;
-        setChatExpanded(newState); // This only updates local state
-
-        // Call parent toggle handler to ensure proper coordination
-        if (onChatToggle) onChatToggle(newState);
->>>>>>> d03121ec
     };
 
     useEffect(() => {
@@ -241,21 +238,13 @@
     const handleMouseMove = (e) => {
         setDimensions((prev) => ({
             width: Math.max(
-<<<<<<< HEAD
-                350, // Minimum width
-=======
                 400,
->>>>>>> d03121ec
                 prev.width -
                     (e.clientX -
                         resizerRef.current.getBoundingClientRect().left),
             ),
             height: Math.max(
-<<<<<<< HEAD
-                300, // Minimum height
-=======
                 300,
->>>>>>> d03121ec
                 prev.height -
                     (e.clientY -
                         resizerRef.current.getBoundingClientRect().top),
@@ -316,14 +305,9 @@
                     borderRadius="xl"
                     boxShadow="md"
                     overflow="hidden"
-<<<<<<< HEAD
-                    position="relative"
-                    className="chat-panel"
+                    className="floating-panel"
                     display="flex"
                     flexDirection="column"
-=======
-                    className="floating-panel"
->>>>>>> d03121ec
                 >
                     {/* Header */}
                     <Flex
@@ -334,11 +318,10 @@
                         borderColor="inherit"
                         className="chat-header"
                     >
-<<<<<<< HEAD
                         <Text fontWeight="bold">Chat With Phlox</Text>
                         <IconButton
                             icon={<CloseIcon />}
-                            onClick={() => setChatExpanded(false)}
+                            onClick={toggleChat}
                             aria-label="Close chat"
                             variant="ghost"
                             size="sm"
@@ -361,30 +344,6 @@
                                 message.isThinkingExpanded ?? false;
 
                             return (
-=======
-                        {/* Header */}
-                        <Flex align="center" justify="space-between" p="4">
-                            <Text>Chat With Phlox</Text>
-                            <IconButton
-                                icon={<CloseIcon />}
-                                onClick={toggleChat}
-                                aria-label="Close chat"
-                                variant="outline"
-                                size="sm"
-                                className="collapse-toggle"
-                            />
-                        </Flex>
-
-                        {/* Messages Area */}
-                        <Box
-                            flex="1"
-                            overflowY="auto"
-                            p="4"
-                            borderRadius="sm"
-                            className="floating-main"
-                        >
-                            {filteredMessages.map((message, index) => (
->>>>>>> d03121ec
                                 <Flex
                                     key={`${index}-${message.role}-${parsed.hasThinkTag}`}
                                     justify={
